--- conflicted
+++ resolved
@@ -343,13 +343,8 @@
 				nilChildHash: nilHashes.Get(depth + 8),
 				hasher:       hasher,
 				temporary:    true,
-<<<<<<< HEAD
 				depth:        depth + 4,
 				path:         treeNode.path<<4 + uint64(i),
-=======
-				//depth:        depth + 4,
-				//path:         16*treeNode.path + uint64(i),
->>>>>>> 4f01aecc
 			}
 		}
 	}
