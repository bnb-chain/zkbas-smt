// Copyright 2022 bnb-chain. All Rights Reserved.
//
// Distributed under MIT license.
// See file LICENSE for detail or copy at https://opensource.org/licenses/MIT

package bsmt

import (
	"bytes"
	"crypto/sha256"
	"github.com/alicebob/miniredis/v2"
	"github.com/ethereum/go-ethereum/common"
	"github.com/go-redis/redis/v8"
	"github.com/pkg/errors"
	"github.com/stretchr/testify/assert"
	"github.com/syndtr/goleveldb/leveldb"
	"github.com/syndtr/goleveldb/leveldb/storage"
	"hash"
	"sync"
	"testing"
	"time"

	"github.com/bnb-chain/zkbnb-smt/database"
	wrappedLevelDB "github.com/bnb-chain/zkbnb-smt/database/leveldb"
	"github.com/bnb-chain/zkbnb-smt/database/memory"
	wrappedRedis "github.com/bnb-chain/zkbnb-smt/database/redis"
)

var (
	nilHash = common.FromHex("01ef55cdf3b9b0d65e6fb6317f79627534d971fd96c811281af618c0028d5e7a")
)

type testEnv struct {
	tag    string
	hasher *Hasher
	db     func() (database.TreeDB, error)
}

func prepareEnv() []testEnv {
	initLevelDB := func() (database.TreeDB, error) {
		db, err := leveldb.Open(storage.NewMemStorage(), nil)
		if err != nil {
			return nil, err
		}
		return wrappedLevelDB.WrapWithNamespace(wrappedLevelDB.NewFromExistLevelDB(db), "test"), nil
	}
	initRedisDB := func() (database.TreeDB, error) {
		mr, err := miniredis.Run()
		if err != nil {
			return nil, err
		}
		client := redis.NewClient(&redis.Options{
			Addr: mr.Addr(),
		})
		return wrappedRedis.WrapWithNamespace(wrappedRedis.NewFromExistRedisClient(client), "test"), nil
	}
	initMemoryDB := func() (database.TreeDB, error) {
		return memory.NewMemoryDB(), nil
	}

	return []testEnv{
		{
			tag:    "memoryDB",
			hasher: NewHasherPool(func() hash.Hash { return sha256.New() }),
			db:     initMemoryDB,
		},
		{
			tag:    "levelDB",
			hasher: NewHasherPool(func() hash.Hash { return sha256.New() }),
			db:     initLevelDB,
		},
		{
			tag:    "redis",
			hasher: NewHasherPool(func() hash.Hash { return sha256.New() }),
			db:     initRedisDB,
		},
	}
}

func testProof(t *testing.T, hasher *Hasher, dbInitializer func() (database.TreeDB, error)) {
	db, err := dbInitializer()
	if err != nil {
		t.Fatal(err)
	}
	defer db.Close()

	smt, err := NewBNBSparseMerkleTree(hasher, db, 8, nilHash)
	if err != nil {
		t.Fatal(err)
	}

	emptyProof, err := smt.GetProof(255)
	if err != nil {
		t.Fatal(err)
	}
	if !smt.VerifyProof(0, emptyProof) {
		t.Fatal("verify empty proof failed")
	}

	key1 := uint64(0)
	key2 := uint64(255)
	key3 := uint64(213)
	val1 := hasher.Hash([]byte("test1"))
	version := smt.LatestVersion()
	_, err = smt.Get(key1, &version)
	if err == nil {
		t.Fatal("tree contains element before write")
	} else if !errors.Is(err, ErrEmptyRoot) {
		t.Fatal(err)
	}

	val2 := hasher.Hash([]byte("test2"))
	val3 := hasher.Hash([]byte("test3"))
	smt.Set(key1, val1)
	version1, err := smt.Commit(nil)
	if err != nil {
		t.Fatal(err)
	}
	smt.Set(key2, val2)
	version, err = smt.Commit(nil)
	if err != nil {
		t.Fatal(err)
	}
	smt.Set(key3, val3)
	version, err = smt.Commit(&version1)
	if err != nil {
		t.Fatal(err)
	}
	for i := 0; i < 100; i++ {
		// test commit nil data
		version, err = smt.Commit(&version)
		if err != nil {
			t.Fatal(err)
		}
	}

	emptyProof, err = smt.GetProof(44)
	if err != nil {
		t.Fatal(err)
	}
	if !smt.VerifyProof(44, emptyProof) {
		t.Fatal("verify empty proof failed")
	}

	hash1, err := smt.Get(key1, &version)
	if err != nil {
		t.Fatal(err)
	}
	if !bytes.Equal(hash1, val1) {
		t.Fatalf("not equal to the original, want: %v, got: %v", val1, hash1)
	}

	hash2, err := smt.Get(key2, &version)
	if err != nil {
		t.Fatal(err)
	}
	if !bytes.Equal(hash2, val2) {
		t.Fatalf("not equal to the original, want: %v, got: %v", val2, hash2)
	}

	hash3, err := smt.Get(key3, &version)
	if err != nil {
		t.Fatal(err)
	}
	if !bytes.Equal(hash3, val3) {
		t.Fatalf("not equal to the original, want: %v, got: %v", val3, hash3)
	}

	proof, err := smt.GetProof(key1)
	if err != nil {
		t.Fatal(err)
	}

	if !smt.VerifyProof(key1, proof) {
		t.Fatal("verify proof1 failed")
	}

	proof, err = smt.GetProof(key2)
	if err != nil {
		t.Fatal(err)
	}

	if !smt.VerifyProof(key2, proof) {
		t.Fatal("verify proof2 failed")
	}

	proof, err = smt.GetProof(key3)
	if err != nil {
		t.Fatal(err)
	}

	if !smt.VerifyProof(key3, proof) {
		t.Fatal("verify proof3 failed")
	}

	// restore tree from db
	smt2, err := NewBNBSparseMerkleTree(hasher, db, 8, nilHash)
	if err != nil {
		t.Fatal(err)
	}

	hash11, err := smt2.Get(key1, &version)
	if err != nil {
		t.Fatal(err)
	}
	if !bytes.Equal(hash1, hash11) {
		t.Fatalf("not equal to the original, want: %v, got: %v", hash1, hash11)
	}

	hash22, err := smt2.Get(key2, &version)
	if err != nil {
		t.Fatal(err)
	}
	if !bytes.Equal(hash2, hash22) {
		t.Fatalf("not equal to the original, want: %v, got: %v", hash2, hash22)
	}

	hash33, err := smt2.Get(key3, &version)
	if err != nil {
		t.Fatal(err)
	}
	if !bytes.Equal(hash3, hash33) {
		t.Fatalf("not equal to the original, want: %v, got: %v", hash3, hash33)
	}

	proof, err = smt2.GetProof(key1)
	if err != nil {
		t.Fatal(err)
	}

	if !smt.VerifyProof(key1, proof) {
		t.Fatal("verify proof1 failed")
	}

	proof, err = smt2.GetProof(key2)
	if err != nil {
		t.Fatal(err)
	}

	if !smt.VerifyProof(key2, proof) {
		t.Fatal("verify proof2 failed")
	}

	proof, err = smt2.GetProof(key3)
	if err != nil {
		t.Fatal(err)
	}

	if !smt.VerifyProof(key3, proof) {
		t.Fatal("verify proof3 failed")
	}

	key4 := uint64(1)
	val4 := hasher.Hash([]byte("test4"))
	err = smt2.Set(key4, val4)
	if err != nil {
		t.Fatal(err)
	}
	_, err = smt2.Commit(nil)
	if err != nil {
		t.Fatal(err)
	}

	proof, err = smt2.GetProof(key4)
	if err != nil {
		t.Fatal(err)
	}

	if !smt2.VerifyProof(key4, proof) {
		t.Fatal("verify proof4 failed")
	}
}

func Test_BNBSparseMerkleTree_Proof(t *testing.T) {
	for _, env := range prepareEnv() {
		t.Logf("test [%s]", env.tag)
		testProof(t, env.hasher, env.db)
	}
}

func testRollback(t *testing.T, hasher *Hasher, dbInitializer func() (database.TreeDB, error)) {
	db, err := dbInitializer()
	if err != nil {
		t.Fatal(err)
	}
	defer db.Close()

	smt, err := NewBNBSparseMerkleTree(hasher, db, 8, nilHash)
	if err != nil {
		t.Fatal(err)
	}

	key1 := uint64(1)
	key2 := uint64(2)
	key3 := uint64(23)
	val1 := hasher.Hash([]byte("test1"))
	val2 := hasher.Hash([]byte("test2"))
	val3 := hasher.Hash([]byte("test3"))
	smt.Set(key1, val1)
	smt.Set(key2, val2)

	version1, err := smt.Commit(nil)
	if err != nil {
		t.Fatal(err)
	}

	_, err = smt.Get(key1, &version1)
	if err != nil {
		t.Fatal(err)
	}

	_, err = smt.Get(key2, &version1)
	if err != nil {
		t.Fatal(err)
	}

	proof2, err := smt.GetProof(key2)
	if err != nil {
		t.Fatal(err)
	}
	if !smt.VerifyProof(key2, proof2) {
		t.Fatal("verify proof2 failed")
	}

	smt.Set(key3, val3)
	version2, err := smt.Commit(nil)
	if err != nil {
		t.Fatal(err)
	}

	_, err = smt.Get(key3, &version2)
	if err != nil {
		t.Fatal(err)
	}

	err = smt.Rollback(version1)
	if err != nil {
		t.Fatal(err)
	}

	_, err = smt.Get(key3, &version2)
	if !errors.Is(err, ErrVersionTooHigh) {
		t.Fatal(err)
	}

	if !smt.VerifyProof(key2, proof2) {
		t.Fatal("verify proof2 after rollback failed")
	}

	// restore tree from db
	smt2, err := NewBNBSparseMerkleTree(hasher, db, 8, nilHash)
	if err != nil {
		t.Fatal(err)
	}
	_, err = smt2.Get(key3, &version2)
	if !errors.Is(err, ErrVersionTooHigh) {
		t.Fatal(err)
	}

	if !smt2.VerifyProof(key2, proof2) {
		t.Fatal("verify proof2 after restoring from db failed")
	}
}

func Test_BNBSparseMerkleTree_Rollback(t *testing.T) {
	for _, env := range prepareEnv() {
		t.Logf("test [%s]", env.tag)
		testRollback(t, env.hasher, env.db)
	}
}

func testRollbackRecovery(t *testing.T, hasher *Hasher, dbInitializer func() (database.TreeDB, error)) {
	db, err := dbInitializer()
	if err != nil {
		t.Fatal(err)
	}
	defer db.Close()
	db2, err := dbInitializer()
	if err != nil {
		t.Fatal(err)
	}
	defer db2.Close()

	smt, err := NewBNBSparseMerkleTree(hasher, db, 8, nilHash)
	if err != nil {
		t.Fatal(err)
	}
	smt2, err := NewBNBSparseMerkleTree(hasher, db2, 8, nilHash)
	if err != nil {
		t.Fatal(err)
	}

	key1 := uint64(0)
	key2 := uint64(1)
	val1 := hasher.Hash([]byte("test1"))
	val2 := hasher.Hash([]byte("test2"))
	val3 := hasher.Hash([]byte("test3"))
	val4 := hasher.Hash([]byte("test4"))
	smt.Set(key1, val1)
	smt.Set(key2, val2)
	smt2.Set(key1, val1)
	smt2.Set(key2, val2)
	version1, err := smt.Commit(nil)
	if err != nil {
		t.Fatal(err)
	}
	version1, err = smt2.Commit(nil)
	rootVer1 := smt2.Root()
	if err != nil {
		t.Fatal(err)
	}

	_, err = smt.Get(key1, &version1)
	if err != nil {
		t.Fatal(err)
	}

	_, err = smt.Get(key2, &version1)
	if err != nil {
		t.Fatal(err)
	}

	proof2, err := smt.GetProof(key2)
	if err != nil {
		t.Fatal(err)
	}
	if !smt.VerifyProof(key2, proof2) {
		t.Fatal("verify proof2 failed")
	}

	smt.Set(key1, val3)
	smt.Set(key2, val4)
	smt2.Set(key1, val3)
	smt2.Set(key2, val4)
	_, err = smt.Commit(nil)
	if err != nil {
		t.Fatal(err)
	}
	_, err = smt2.Commit(nil)
	if err != nil {
		t.Fatal(err)
	}

	// restore tree from db
	smt2, err = NewBNBSparseMerkleTree(hasher, db2, 8, nilHash)
	if err != nil {
		t.Fatal(err)
	}

	err = smt2.Rollback(version1)
	smt2.Set(key1, val1)
	_, err = smt2.Commit(nil)
	if err != nil {
		t.Fatal(err)
	}
	rootVer2 := smt2.Root()
	if !bytes.Equal(rootVer1, rootVer2) {
		t.Fatal("Roots at version1 and version2 are NOT equal")
	}

	err = smt.Rollback(version1)
	if err != nil {
		t.Fatal(err)
	}

	proof2, err = smt2.GetProof(key2)
	if err != nil {
		t.Fatal(err)
	}
	if !smt.VerifyProof(key2, proof2) {
		t.Fatal("[origin] verify proof2 failed")
	}

	proof2, err = smt.GetProof(key2)
	if err != nil {
		t.Fatal(err)
	}
	if !smt2.VerifyProof(key2, proof2) {
		t.Fatal("[recovery] verify proof2 failed")
	}
}

func Test_BNBSparseMerkleTree_RollbackAfterRecovery(t *testing.T) {
	for _, env := range prepareEnv() {
		t.Logf("test [%s]", env.tag)
		testRollbackRecovery(t, env.hasher, env.db)
	}
}

func testReset(t *testing.T, hasher *Hasher, dbInitializer func() (database.TreeDB, error)) {
	db, err := dbInitializer()
	if err != nil {
		t.Fatal(err)
	}
	defer db.Close()

	smt, err := NewBNBSparseMerkleTree(hasher, db, 8, nilHash)
	if err != nil {
		t.Fatal(err)
	}

	key1 := uint64(1)
	key2 := uint64(2)
	key3 := uint64(3)
	val1 := hasher.Hash([]byte("test1"))
	val2 := hasher.Hash([]byte("test2"))
	val3 := hasher.Hash([]byte("test3"))
	smt.Set(key1, val1)
	smt.Set(key2, val2)

	version1, err := smt.Commit(nil)
	if err != nil {
		t.Fatal(err)
	}

	_, err = smt.Get(key1, &version1)
	if err != nil {
		t.Fatal(err)
	}

	_, err = smt.Get(key2, &version1)
	if err != nil {
		t.Fatal(err)
	}

	smt.Set(key3, val3)
	smt.Reset()
}

func Test_BNBSparseMerkleTree_Reset(t *testing.T) {
	for _, env := range prepareEnv() {
		t.Logf("test [%s]", env.tag)
		testReset(t, env.hasher, env.db)
	}
}

func testGC(t *testing.T, hasher *Hasher, dbInitializer func() (database.TreeDB, error)) {
	db, err := dbInitializer()
	if err != nil {
		t.Fatal(err)
	}
	defer db.Close()

	smt, err := NewBNBSparseMerkleTree(hasher, db, 8, nilHash,
		GCThreshold(1024*10))
	if err != nil {
		t.Fatal(err)
	}

	testKVData := prepareKVData(hasher)

	t.Log("set data")
	for version, testData := range testKVData {
		smt.Set(testData.Key, testData.Val)
		if version >= 2 {
			pruneVer := Version(version - 1)
			_, err = smt.Commit(&pruneVer)
			if err != nil {
				t.Fatal(err)
			}
		} else {
			_, err = smt.Commit(nil)
			if err != nil {
				t.Fatal(err)
			}
		}

		t.Log("tree.Size() = ", smt.Size())
	}

	t.Log("verify proofs")
	for _, testData := range testKVData {
		proof, err := smt.GetProof(testData.Key)
		if err != nil {
			t.Fatal(err)
		}
		if !smt.VerifyProof(testData.Key, proof) {
			t.Fatalf("verify proof of key [%d] failed", testData.Key)
		}
		t.Log("tree.Size() = ", smt.Size())
	}

	t.Log("test gc")
	smt.Set(0, hasher.Hash([]byte("val0")))
	pruneVer := Version(len(testKVData) - 2)
	_, err = smt.Commit(&pruneVer)
	if err != nil {
		t.Fatal(err)
	}
	t.Log("tree.Size() = ", smt.Size())
	proof, err := smt.GetProof(0)
	if err != nil {
		t.Fatal(err)
	}
	if !smt.VerifyProof(0, proof) {
		t.Fatalf("verify proof of key [%d] failed", 0)
	}

	proof, err = smt.GetProof(200)
	if err != nil {
		t.Fatal(err)
	}
	if !smt.VerifyProof(200, proof) {
		t.Fatalf("verify proof of key [%d] failed", 200)
	}
}

func Test_BNBSparseMerkleTree_GC(t *testing.T) {
	for _, env := range prepareEnv() {
		t.Logf("test [%s]", env.tag)
		testGC(t, env.hasher, env.db)
	}
}

func Test_BNBSparseMerkleTree_MultiSet(t *testing.T) {
	rawKvs := map[uint64]string{
		1:   "val1",
		2:   "val2",
		3:   "val3",
		4:   "val4",
		5:   "val5",
		6:   "val6",
		7:   "val7",
		8:   "val8",
		9:   "val9",
		10:  "val10",
		11:  "val11",
		12:  "val12",
		13:  "val13",
		14:  "val14",
		200: "val200",
		20:  "val20",
		21:  "val21",
		22:  "val22",
		23:  "val23",
		24:  "val24",
		26:  "val26",
		37:  "val37",
		255: "val255",
		254: "val254",
		253: "val253",
		252: "val252",
		251: "val251",
		250: "val250",
		249: "val249",
		248: "val248",
		247: "val247",
		15:  "val15",
	}

	depth := []uint8{8, 16, 32}
	for _, env := range prepareEnv() {
		t.Logf("test [%s]", env.tag)
		var items []Item
		for k, v := range rawKvs {
			items = append(items, Item{
				Key: k,
				Val: env.hasher.Hash([]byte(v)),
			})
		}
		for _, d := range depth {
			testMultiSet(t, env, items, d)
		}
	}
}

func Test_BNBSparseMerkleTree_MultiSetWithVersion(t *testing.T) {
	rawKvs := map[uint64]string{
		1:   "val1",
		2:   "val2",
		3:   "val3",
		4:   "val4",
		5:   "val5",
		6:   "val6",
		7:   "val7",
		8:   "val8",
		9:   "val9",
		10:  "val10",
		11:  "val11",
		12:  "val12",
		13:  "val13",
		14:  "val14",
		200: "val200",
		20:  "val20",
		21:  "val21",
		22:  "val22",
		23:  "val23",
		24:  "val24",
		26:  "val26",
		37:  "val37",
		255: "val255",
		254: "val254",
		253: "val253",
		252: "val252",
		251: "val251",
		250: "val250",
		249: "val249",
		248: "val248",
		247: "val247",
		15:  "val15",
	}

	depth := []uint8{8}
	//depth := []uint8{8, 16, 32}
	for _, env := range prepareEnv() {
		t.Logf("test [%s]", env.tag)
		var items []Item
		for k, v := range rawKvs {
			items = append(items, Item{
				Key: k,
				Val: env.hasher.Hash([]byte(v)),
			})
		}
		for _, d := range depth {
			testMultiSetWithVersion(t, env, items, d)
		}
	}
}

func testMultiSetWithVersion(t *testing.T, env testEnv, items []Item, depth uint8) (time.Duration, time.Duration) {
	//t.Logf("test depth %d", depth)
	db1, err := env.db()
	if err != nil {
		t.Fatal(err)
	}
	db2, err := env.db()
	if err != nil {
		t.Fatal(err)
	}
	defer db1.Close()
	defer db2.Close()
	smt1 := newSMT(t, env.hasher, db1, depth)
	smt2 := newSMT(t, env.hasher, db2, depth)

	//smt1 MultiSet
	starT1 := time.Now()
	newVer := Version(10)
	err = smt1.MultiSetWithVersion(items, newVer)
	if err != nil {
		t.Fatal(err)
	}
	tc1 := time.Since(starT1)
	//fmt.Printf("MultiSet time cost %v, depth %d, keys %d\n", tc1, depth, len(items))

	_, err = smt1.CommitWithNewVersion(nil, &newVer)
	if err != nil {
		t.Fatal(err)
	}

	//smt2 Set sequential
	starT2 := time.Now()
	for _, item := range items {
		err := smt2.Set(item.Key, item.Val)
		if err != nil {
			t.Fatal(err)
		}
	}
	tc2 := time.Since(starT2)
	_, err = smt2.Commit(nil)
	if err != nil {
		t.Fatal(err)
	}

	verifyItems(t, smt1, smt2, items)
	return tc1, tc2
}

func Test_MultiSet_Parallel(t *testing.T) {
	memEnv := prepareEnv()[0]
	items := prepareKVData(memEnv.hasher)
	total := 1000
	wg := sync.WaitGroup{}
	wg.Add(total)
	m1 := sync.Mutex{}
	m2 := sync.Mutex{}
	d1 := time.Duration(0)
	d2 := time.Duration(0)
	for i := 0; i < total; i++ {
		go func() {
			defer wg.Done()
			t1, t2 := testMultiSet(t, memEnv, items, 8)
			m1.Lock()
			d1 += t1
			m1.Unlock()
			m2.Lock()
			d2 += t2
			m2.Unlock()
		}()
	}
	wg.Wait()
	t.Logf("average time cost of MultiSet: %v\n", d1/time.Duration(total))
	t.Logf("average time cost of sequential: %v\n", d2/time.Duration(total))
}

func prepareKVData(hasher *Hasher) []Item {
	return []Item{
		{1, hasher.Hash([]byte("val1"))},
		{2, hasher.Hash([]byte("val2"))},
		{3, hasher.Hash([]byte("val3"))},
		{4, hasher.Hash([]byte("val4"))},
		{5, hasher.Hash([]byte("val5"))},
		{6, hasher.Hash([]byte("val6"))},
		{7, hasher.Hash([]byte("val7"))},
		{8, hasher.Hash([]byte("val8"))},
		{9, hasher.Hash([]byte("val9"))},
		{10, hasher.Hash([]byte("val10"))},
		{11, hasher.Hash([]byte("val11"))},
		{12, hasher.Hash([]byte("val12"))},
		{13, hasher.Hash([]byte("val13"))},
		{14, hasher.Hash([]byte("val14"))},
		{200, hasher.Hash([]byte("val200"))},
		{20, hasher.Hash([]byte("val20"))},
		{21, hasher.Hash([]byte("val21"))},
		{22, hasher.Hash([]byte("val22"))},
		{23, hasher.Hash([]byte("val23"))},
		{24, hasher.Hash([]byte("val24"))},
		{26, hasher.Hash([]byte("val26"))},
		{37, hasher.Hash([]byte("val37"))},
		{255, hasher.Hash([]byte("val255"))},
		{254, hasher.Hash([]byte("val254"))},
		{253, hasher.Hash([]byte("val253"))},
		{252, hasher.Hash([]byte("val252"))},
		{251, hasher.Hash([]byte("val251"))},
		{250, hasher.Hash([]byte("val250"))},
		{249, hasher.Hash([]byte("val249"))},
		{248, hasher.Hash([]byte("val248"))},
		{247, hasher.Hash([]byte("val247"))},
	}
}

func Test_SingleMultiSet(t *testing.T) {
	memEnv := prepareEnv()[0]
	items := prepareKVData(memEnv.hasher)
	testMultiSet(t, memEnv, items, 8)
}

func Test_BNBSparseMerkleTree_Set(t *testing.T) {
	for _, env := range prepareEnv() {
		t.Logf("test [%s]", env.tag)
		testSet(t, env, 8)
	}
}

func Test_BNBSparseMerkleTree_Versions(t *testing.T) {
	for _, env := range prepareEnv() {
		t.Logf("test [%s]", env.tag)
		testVersions(t, env, 8)
	}
}

func testVersions(t *testing.T, env testEnv, depth uint8) {
	db, err := env.db()
	if err != nil {
		t.Fatal(err)
	}
	defer db.Close()

	smt := newSMT(t, env.hasher, db, depth)
	data := prepareKVData(env.hasher)
	_ = smt.Set(data[0].Key, data[0].Val)
	_, err = smt.Commit(nil)
	if err != nil {
		t.Fatal(err)
	}
	assert.ElementsMatchf(t, smt.Versions(), []Version{Version(1)}, "versions not match")

	_ = smt.Set(data[0].Key, data[0].Val)
	_, err = smt.Commit(nil)
	if err != nil {
		t.Fatal(err)
	}
	assert.ElementsMatchf(t, smt.Versions(), []Version{Version(1), Version(2)}, "versions not match")

	_ = smt.Set(data[0].Key, data[0].Val)
	_, err = smt.Commit(nil)
	if err != nil {
		t.Fatal(err)
	}
	assert.ElementsMatchf(t, smt.Versions(), []Version{Version(1), Version(2), Version(3)}, "versions not match")

	_ = smt.Set(data[1].Key, data[1].Val)
	ver2 := Version(2)
	version, err := smt.Commit(&ver2)
	assert.ElementsMatchf(t, smt.Versions(), []Version{Version(2), Version(3), Version(4)}, "versions not match")

	_ = smt.Set(data[1].Key, data[1].Val)
	_, err = smt.Commit(&version)
	assert.ElementsMatchf(t, smt.Versions(), []Version{Version(4), Version(5)}, "versions not match")
}

func Test_BNBSparseMerkleTree_SetWithVersion(t *testing.T) {
	for _, env := range prepareEnv() {
		t.Logf("test [%s]", env.tag)
		testSetWithVersion(t, env, 8)
	}
}

func testSetWithVersion(t *testing.T, env testEnv, depth uint8) {
	t.Logf("test depth %d", depth)
	db1, err := env.db()
	if err != nil {
		t.Fatal(err)
	}
	db2, err := env.db()
	if err != nil {
		t.Fatal(err)
	}
	defer db2.Close()

	items := []Item{{201, env.hasher.Hash([]byte("val201"))}}
	smt1 := newSMT(t, env.hasher, db1, depth)
	newVer := Version(10)
	smt1.SetWithVersion(items[0].Key, items[0].Val, newVer)
	_, err = smt1.CommitWithNewVersion(nil, &newVer)
	if err != nil {
		t.Fatal(err)
	}

	smt2 := newSMT(t, env.hasher, db2, depth)
	smt2.Set(items[0].Key, items[0].Val)
	_, err = smt2.Commit(nil)
	if err != nil {
		t.Fatal(err)
	}

	verifyItems(t, smt1, smt2, items)
}

func testMultiSet(t *testing.T, env testEnv, items []Item, depth uint8) (time.Duration, time.Duration) {
	//t.Logf("test depth %d", depth)
	db1, err := env.db()
	if err != nil {
		t.Fatal(err)
	}
	db2, err := env.db()
	if err != nil {
		t.Fatal(err)
	}
	defer db1.Close()
	defer db2.Close()
	smt1 := newSMT(t, env.hasher, db1, depth)
	smt2 := newSMT(t, env.hasher, db2, depth)

	//smt1 MultiSet
	starT1 := time.Now()
	err = smt1.MultiSet(items)
	if err != nil {
		t.Fatal(err)
	}
	tc1 := time.Since(starT1)
	//fmt.Printf("MultiSet time cost %v, depth %d, keys %d\n", tc1, depth, len(items))

	_, err = smt1.Commit(nil)
	if err != nil {
		t.Fatal(err)
	}

	//smt2 Set sequential
	starT2 := time.Now()
	for _, item := range items {
		err := smt2.Set(item.Key, item.Val)
		if err != nil {
			t.Fatal(err)
		}
	}
	tc2 := time.Since(starT2)
	_, err = smt2.Commit(nil)
	if err != nil {
		t.Fatal(err)
	}

	verifyItems(t, smt1, smt2, items)
	return tc1, tc2
}

func newSMT(t *testing.T, hasher *Hasher, db database.TreeDB, maxDepth uint8) SparseMerkleTree {
	smt, err := NewBNBSparseMerkleTree(hasher, db, maxDepth, nilHash,
		GCThreshold(1024*10))
	if err != nil {
		t.Fatal(err)
	}
	return smt
}

func testSet(t *testing.T, env testEnv, depth uint8) {
	t.Logf("test depth %d", depth)
	db1, err := env.db()
	if err != nil {
		t.Fatal(err)
	}
	db2, err := env.db()
	if err != nil {
		t.Fatal(err)
	}
	defer db2.Close()

	items := []Item{{201, env.hasher.Hash([]byte("val201"))}}
	smt1 := newSMT(t, env.hasher, db1, depth)
	smt1.Set(items[0].Key, items[0].Val)
	_, err = smt1.Commit(nil)
	if err != nil {
		t.Fatal(err)
	}

	smt2 := newSMT(t, env.hasher, db2, depth)
	smt2.MultiSet(items)
	_, err = smt2.Commit(nil)
	if err != nil {
		t.Fatal(err)
	}

	verifyItems(t, smt1, smt2, items)
}

func verifyItems(t *testing.T, smt1 SparseMerkleTree, smt2 SparseMerkleTree, items []Item) {
	if !bytes.Equal(smt1.Root(), smt2.Root()) {
		t.Fatalf("root hash does not match, keys %d, %x, %x\n", len(items), smt1.Root(), smt2.Root())
	}

	for _, item := range items {
		val, err := smt1.Get(item.Key, nil)
		if err != nil {
			t.Fatal("get key from tree1 failed", item.Key, err)
		}
		val2, err := smt2.Get(item.Key, nil)
		if err != nil {
			t.Fatal("get key from tree2 failed", item.Key, err)
		}
		if !bytes.Equal(val, val2) {
			t.Fatalf("leaf node does not match, %x, %x\n", val, val2)
		}
		if !bytes.Equal(val, item.Val) {
			t.Fatalf("leaf node does not match the origin, %x, %x\n", val, item.Val)
		}

		proof, err := smt1.GetProof(item.Key)
		if err != nil {
			t.Fatal("get proof from tree1 failed", item.Key, err)
		}

		if !smt2.VerifyProof(item.Key, proof) {
			t.Fatal("verify proof from tree2 failed")
		}
	}
}

func Test_BNBSparseMerkleTree_CommitWithNewVersion(t *testing.T) {
	tests := []struct {
		name      string
		depth     uint8
		recentVer *Version
		newVer    *Version
		expected  Version
	}{
		{
			name:      "specified new version",
			depth:     8,
			recentVer: nil,
<<<<<<< HEAD
			newVer:    toVersion(2),
			expected:  2,
=======
			newVer:    toVersion(10),
			expected:  10,
>>>>>>> f9fca791
		},
		{
			name:      "no specified new version",
			depth:     8,
			recentVer: nil,
			newVer:    nil,
			expected:  1,
		},
	}

	envs := prepareEnv()
	for _, test := range tests {
		t.Run(test.name, func(t *testing.T) {
			for _, env := range envs {
<<<<<<< HEAD
				db, _ := env.db()
				smt := newSMT(t, env.hasher, db, test.depth)
				newVersion, err := smt.CommitWithNewVersion(test.recentVer, test.newVer)
=======
				db1, err := env.db()
				if err != nil {
					t.Fatal(err)
				}
				db2, err := env.db()
				if err != nil {
					t.Fatal(err)
				}
				defer db2.Close()

				items := []Item{{201, env.hasher.Hash([]byte("val201"))}}
				smt1 := newSMT(t, env.hasher, db1, test.depth)
				smt1.Set(items[0].Key, items[0].Val)
				newVersion, err := smt1.CommitWithNewVersion(nil, test.newVer)
				if err != nil {
					t.Fatal(err)
				}

				smt2 := newSMT(t, env.hasher, db2, test.depth)
				smt2.Set(items[0].Key, items[0].Val)
				_, err = smt2.Commit(nil)
				if err != nil {
					t.Fatal(err)
				}

				verifyItems(t, smt1, smt2, items)
>>>>>>> f9fca791
				assert.NoError(t, err)
				assert.Equal(t, test.expected, newVersion)
			}
		})
	}
}

func toVersion(u uint64) *Version {
	v := Version(u)
	return &v
}

func Benchmark_SparseMerkleTree_Set_memoryDB(b *testing.B) {
	benchmarkSet(b, prepareEnv()[0], 8, prepareKVData(prepareEnv()[0].hasher))
}

func Benchmark_SparseMerkleTree_Set_levelDB(b *testing.B) {
	benchmarkSet(b, prepareEnv()[1], 8, prepareKVData(prepareEnv()[1].hasher))
}

func Benchmark_SparseMerkleTree_Set_redis(b *testing.B) {
	benchmarkSet(b, prepareEnv()[2], 8, prepareKVData(prepareEnv()[2].hasher))
}

func benchmarkSet(b *testing.B, env testEnv, depth uint8, items []Item) {
	db, err := env.db()
	if err != nil {
		b.Fatal(err)
	}
	smt, err := NewBNBSparseMerkleTree(env.hasher, db, depth, nilHash,
		GCThreshold(1024*10))
	if err != nil {
		b.Fatal(err)
	}

	for i := 0; i < b.N; i++ {
		for _, item := range items {
			err = smt.Set(item.Key, item.Val)
			if err := smt.MultiSet(items); err != nil {
				return
			}
		}
	}
}

func Benchmark_SparseMerkleTree_MultiSet_memoryDB(b *testing.B) {
	benchmarkMultiset(b, prepareEnv()[0], 8, prepareKVData(prepareEnv()[0].hasher))
}

func Benchmark_SparseMerkleTree_MultiSet_levelDB(b *testing.B) {
	benchmarkMultiset(b, prepareEnv()[1], 8, prepareKVData(prepareEnv()[1].hasher))
}

func Benchmark_SparseMerkleTree_MultiSet_redis(b *testing.B) {
	benchmarkMultiset(b, prepareEnv()[2], 8, prepareKVData(prepareEnv()[2].hasher))
}

func benchmarkMultiset(b *testing.B, env testEnv, depth uint8, items []Item) {
	db, err := env.db()
	if err != nil {
		b.Fatal(err)
	}
	smt, err := NewBNBSparseMerkleTree(env.hasher, db, depth, nilHash,
		GCThreshold(1024*10))
	if err != nil {
		b.Fatal(err)
	}

	for i := 0; i < b.N; i++ {
		if err := smt.MultiSet(items); err != nil {
			return
		}
	}
}<|MERGE_RESOLUTION|>--- conflicted
+++ resolved
@@ -1056,13 +1056,8 @@
 			name:      "specified new version",
 			depth:     8,
 			recentVer: nil,
-<<<<<<< HEAD
-			newVer:    toVersion(2),
-			expected:  2,
-=======
 			newVer:    toVersion(10),
 			expected:  10,
->>>>>>> f9fca791
 		},
 		{
 			name:      "no specified new version",
@@ -1077,11 +1072,6 @@
 	for _, test := range tests {
 		t.Run(test.name, func(t *testing.T) {
 			for _, env := range envs {
-<<<<<<< HEAD
-				db, _ := env.db()
-				smt := newSMT(t, env.hasher, db, test.depth)
-				newVersion, err := smt.CommitWithNewVersion(test.recentVer, test.newVer)
-=======
 				db1, err := env.db()
 				if err != nil {
 					t.Fatal(err)
@@ -1108,7 +1098,6 @@
 				}
 
 				verifyItems(t, smt1, smt2, items)
->>>>>>> f9fca791
 				assert.NoError(t, err)
 				assert.Equal(t, test.expected, newVersion)
 			}
